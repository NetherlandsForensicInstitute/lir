from typing import Any
from lir.lrsystems.lrsystems import LRSystem, Pipeline

import numpy as np
import pandas as pd
from scipy.special import logsumexp

from lir.transform.pairing import PairingMethod


class TwoLevelModelNormalKDE:
    def __init__(self) -> None:
        """
        An implementation of the two-level model as outlined in FSI191(2009)42 by Bolck et al. "Different likelihood
        ratio approaches to evaluate the strength of evidence of MDMA tablet comparisons".

        Model description:

        Definitions
        X_ij = vector, measurement of reference j, ith repetition, with i=1..n
        Y_kl = vector, measurement of trace l, kth repetition, with k=1..m

        Model:

        First level of variance:
        X_ij ~ N(theta_j, sigma_within)
        Y_kl ~ N(theta_k, sigma_within)
        where theta_j is the true but unknown mean of the reference and theta_k the true but unknown mean of the trace.
        sigma_within is assumed equal for trace and reference (and for repeated measurements of some background data)

        Second level of variance:
        theta_j ~ theta_k ~ KDE(means background database, h)
        with h the kernel bandwidth.

        H1: theta_j = theta_k
        H2: theta_j independent of theta_k

        Numerator LR = Integral_theta N(X_Mean|theta, sigma_within, n) * N(Y_mean|theta, sigma_within, m) * \
            KDE(theta|means background database, h)
        Denominator LR = Integral_theta N(X_Mean|theta, sigma_within, n) * KDE(theta|means background database, h) * \
            Integral_theta N(Y_Mean|theta, sigma_within, m) * KDE(theta|means background database, h)

        In Bolck et al. in the appendix one finds a closed-form solution for the evaluation of these integrals.

        sigma_within and h (and other parameters) are estimated from repeated measurements of background data.
        """
        self.model_fitted = False
        self.n_features_train = None
        self.n_sources = None
        self.mean_within_covars = None
        self.means_per_source = None
        self.kernel_bandwidth_sq = None
        self.between_covars = None

    def fit_on_unpaired_instances(self, X: np.ndarray, y: np.ndarray) -> "TwoLevelModelNormalKDE":
        """
        X np.ndarray of measurements, rows are sources/repetitions, columns are features
        y np 1d-array of labels. For each source a unique identifier (label). Repetitions get the same label.

        Construct the necessary matrices/scores/etc based on test data (X) so that we can predict a score later on.
        Store any calculated parameters in `self`.
        """
<<<<<<< HEAD
        assert len(X.shape) == 2, f"fit(X, y) requires X to be 2-dimensional; found dimensions {X.shape}"
=======
        assert len(X.shape) == 2, (
            f"fit(X, y) requires X to be 2-dimensional; found dimensions {X.shape}"
        )
>>>>>>> 5b0f812b
        self.n_sources = self._get_n_sources(y)
        self.n_features_train = X.shape[1]
        self.mean_within_covars = self._get_mean_covariance_within(X, y)
        self.means_per_source = self._get_means_per_source(X, y)
        self.kernel_bandwidth_sq = self._get_kernel_bandwidth_squared(self.n_sources, self.n_features_train)
        self.between_covars = self._get_between_covariance(X, y, self.mean_within_covars)
        self.model_fitted = True

        return self

    def transform(self, X_trace: np.ndarray, X_ref: np.ndarray) -> np.ndarray:
        """
        Predict odds scores, making use of the parameters constructed during `self.fit()` (which should
        now be stored in `self`).

        X_trace measurements of trace object. np.ndarray of shape (instances, repetitions_trace, features)
        X_ref measurements of reference object. np.ndarray of shape (instances, repetitions_ref, features)

        returns: odds of same source / different source: one-dimensional np.ndarray with one element per instance
        """
        assert self.model_fitted, "fit() must be called before transform()"
        log10_lr_score = self._predict_log10_lr_score(X_trace, X_ref)
        return log10_lr_score

    def predict_proba(self, X_trace: np.ndarray, X_ref: np.ndarray) -> np.ndarray:
        """
        Predict probability scores, making use of the parameters constructed during `self.fit()` (which should
        now be stored in `self`).

        X_trace measurements of trace object. np.ndarray of shape (instances, repetitions_trace, features)
        X_ref measurements of reference object. np.ndarray of shape (instances, repetitions_ref, features)

        returns: probabilities for same source and different source: np.ndarray with shape (instances, 2)
        """
        logodds_score = self.transform(X_trace, X_ref)
        p0 = 1 / (1 + 10**logodds_score)
        p1 = 1 - p0
        return np.stack([p0, p1], axis=1)

    def _predict_log10_lr_score(self, X_trace: np.ndarray, X_ref: np.ndarray) -> np.ndarray:
        """
        Predict ln_LR scores, making use of the parameters constructed during `self.fit()` (which should
                now be stored in `self`).

        X_trace measurements of trace object. np.ndarray of shape (instances, repetitions_trace, features)
        X_ref measurements of reference object. np.ndarray of shape (instances, repetitions_ref, features)
        returns: log10_LR_scores according to the two_level_model in Bolck et al. np.ndarray of shape (instances,)
        """
        if not self.model_fitted:
            raise ValueError("The model is not fitted; fit it before you use it for predicting")
        elif self._get_n_features(X_trace) != self.n_features_train:
            raise ValueError(
                "The number of features in the training data is different from the number of features in the trace"
            )
        elif self._get_n_features(X_ref) != self.n_features_train:
            raise ValueError(
                "The number of features in the training data is different from the number of features in the reference"
            )

        log10lr = []

        # TODO use matrix multiplication instead of for-loop (means that all functions called here should be adjusted)
        for x_trace, x_ref in zip(X_trace, X_ref):
            x_trace = x_trace[~np.isnan(x_trace).any(axis=1)]
            x_ref = x_ref[~np.isnan(x_ref).any(axis=1)]

            (
                covars_trace,
                covars_trace_update,
                covars_ref,
                covars_trace_inv,
                covars_trace_update_inv,
                covars_ref_inv,
            ) = self._predict_covariances_trace_ref(x_trace, x_ref)
            updated_ref_mean = self._predict_updated_ref_mean(x_ref, covars_ref_inv)
            ln_num = self._predict_ln_num(
                x_trace,
                x_ref,
                covars_ref_inv,
                covars_trace_update_inv,
                updated_ref_mean,
            )
            ln_den_left = self._predict_ln_den_term(x_ref, covars_ref_inv)
            ln_den_right = self._predict_ln_den_term(x_trace, covars_trace_inv)

            log10lr.append(
                self._predict_log10_LR_from_formula_Bolck(
                    covars_trace, covars_trace_update, ln_num, ln_den_left, ln_den_right
                )
            )

        return np.array(log10lr)

    @staticmethod
    def _get_n_features(X: np.ndarray, feature_ix: int = 2) -> int:
        return X.shape[feature_ix]

    @staticmethod
    def _get_n_sources(y) -> int:
        """
        y np 1d-array of labels. labels from {1, ..., n} with n the number of sources. Repetitions get the same label.
        returns: number of sources in y (int)
        """
        return len(np.unique(y))

    @staticmethod
    def _get_mean_covariance_within(X, y) -> np.ndarray:
        """
        X np.array of measurements, rows are sources/repetitions, columns are features
        y np 1d-array of labels. labels from {1, ..., n} with n the number of sources. Repetitions get the same label.
        returns: mean within covariance matrix, np.array

        This function calculates a matrix of mean covariances within each of the sources, it does so by grouping the
        data per source, calculating the covariance matrices per source and then taking the mean per feature.
        """
        # use pandas functionality to allow easy calculation
        df = pd.DataFrame(X, index=pd.Index(y, name="label"))

        # filter out single-repetitions,since they do not contribute to covariance calculations
        grouped = df.groupby(by="label")
        filtered = grouped.filter(lambda x: x[0].count() > 1)

        # make groups again by source id and calculate covariance matrices per source
        grouped = filtered.groupby(by="label")
        covars = grouped.cov(ddof=1)

        # add index names to allow grouping by feature, group by feature and get mean covariance matrix
        covars.index.names = ["Source", "Feature"]
        grouped_by_feature = covars.groupby(["Feature"])

        return np.array(grouped_by_feature.mean())

    @staticmethod
    def _get_means_per_source(X, y) -> np.ndarray:
        """
        X np.array of measurements, rows are sources/repetitions, columns are features
        y np 1d-array of labels. For each source a unique identifier (label). Repetitions get the same label.
        returns: means per source in a np.array matrix of size: number of sources * number of features
        """
        # use pandas functionality to allow easy calculation and group by source
        df = pd.DataFrame(X, index=pd.Index(y, name="label"))
        grouped = df.groupby(by="label")

        return np.array(grouped.mean())

    @staticmethod
    def _get_kernel_bandwidth_squared(n_sources: int, n_features_train: int) -> int:
        """
        Reference: 'Density estimation for statistics and data analysis', B.W. Silverman,
            page 86 formula 4.14 with A(K) the second row in the table on page 87
        """
        # calculate kernel bandwidth and square it, using Silverman's rule for multivariate data
        kernel_bandwidth = (4 / ((n_features_train + 2) * n_sources)) ** (1 / (n_features_train + 4))
        return kernel_bandwidth**2

    @staticmethod
    def _get_between_covariance(X, y, mean_within_covars):
        """
        X np.array of measurements, rows are objects, columns are variables
        y np 1d-array of labels. labels from {1, ..., n} with n the number of objects. Repetitions get the same label.
        returns: estimated covariance of true mean of the features between sources in the population in a np.array
            square matrix with number of features^2 as dimension
        """

        # use pandas functionality to allow easy calculation and
        df = pd.DataFrame(X, index=pd.Index(y, name="label"))
        grouped = df.groupby(by="label")

        # calculate kappa; kappa represents the "average" number of repetitions per source
        # get the repetitions per source
        reps = np.array(grouped.size()).reshape((-1, 1))
        # calculate the sum of the repetitions squared and kappa
        sum_reps_sq = sum(reps**2)
        kappa = ((reps.sum() - sum_reps_sq / reps.sum()) / (len(reps) - 1)).item()

        # calculate sum_of_squares between
        # substitute rows with their corresponding group means
        group_means = grouped.transform("mean")
        # calculate covariance of measurements
        cov_between_measurement = group_means.cov(ddof=0)
        sum_squares_between = cov_between_measurement * len(group_means)

        # calculate between covariance matrix
        # Kappa converts within variance at measurement level to within variance at mean of source level and
        #   scales the SSQ_between to a mean between variance

        return ((sum_squares_between / (len(reps) - 1) - mean_within_covars) / kappa).to_numpy()

    def _predict_covariances_trace_ref(self, X_trace: np.ndarray, X_ref: np.ndarray):
        """
        X_tr np.array of measurements of trace object, rows are repetitions, columns are features
        X_ref np.array of measurements of reference object, rows are repetitions, columns features
        returns: covariance matrices of the trace and reference data and their respective inverses needed for
        LR calculation;
            covars_trace is the covariance matrix for the trace data given a KDE background mean (U_h0),
            covars_trace_update is the covariance matrix for the trace mean with a bayesian update of reference mean
            given a KDE background mean (U_hn),
            covars_ref is the covariance matrix for the reference data given a KDE background mean (U_hx),
            covars_trace_inv is the inverse of covars_trace,
            covars_trace_update_inv is the inverse of covars_trace_update,
            covars_ref_inv is the inverse of covars_ref
        """

        # Number of trace and reference measurements
        n_trace = len(X_trace)
        n_reference = len(X_ref)
        # Calculate covariance matrix for the trace data, given the training data (U_h0)
        covars_trace = self.kernel_bandwidth_sq * self.between_covars + self.mean_within_covars / n_trace
        # Calculate covariance matrix for the reference data, given the training data (U_hx)
        covars_ref = self.kernel_bandwidth_sq * self.between_covars + self.mean_within_covars / n_reference
        # take the inverses
        covars_trace_inv = np.linalg.inv(covars_trace)
        covars_ref_inv = np.linalg.inv(covars_ref)
        # Calculate T_hn
        T_hn = self.kernel_bandwidth_sq * self.between_covars - np.matmul(
            np.matmul((self.kernel_bandwidth_sq * self.between_covars), covars_ref_inv),
            (self.kernel_bandwidth_sq * self.between_covars),
        )
        # Calculate covariance matrix for the trace data, given the training data and with a Bayesian update with
        #   the reference data under Hp (U_hn)
        covars_trace_update = T_hn + self.mean_within_covars / n_trace
        covars_trace_update_inv = np.linalg.inv(covars_trace_update)

        # TODO covars_trace redundant to return?
        return (
            covars_trace,
            covars_trace_update,
            covars_ref,
            covars_trace_inv,
            covars_trace_update_inv,
            covars_ref_inv,
        )

    def _predict_updated_ref_mean(self, X_ref, covars_ref_inv):
        """
        X_ref np.array of measurements of reference object, rows are repetitions, columns features
        returns: updated_ref_mean, bayesian update of reference mean given KDE background means
        """
        n_reference = len(X_ref)
        mean_X_reference = np.mean(X_ref, axis=0)

        # calculate the two terms for mu_h and add, see Bolck et al
        mu_h_1 = np.matmul(
            np.matmul(self.kernel_bandwidth_sq * self.between_covars, covars_ref_inv),
            mean_X_reference,
        ).reshape(-1, 1)
        mu_h_2 = np.matmul(
            np.matmul(self.mean_within_covars / n_reference, covars_ref_inv),
            self.means_per_source.transpose(),
        )

        return (mu_h_1 + mu_h_2).transpose()

    def _predict_ln_num(self, X_trace, X_ref, covars_ref_inv, covars_trace_update_inv, updated_ref_mean):
        """
        See Bolck et al formula in appendix. The formula consists of three sum_terms (and some other terms).
        The numerator sum term is calculated here.
        The numerator is based on the product of two Gaussion PDFs.
        The first PDF: ref_mean ~ N(background_mean, U_hx).
        The second PDF: trace_mean ~ N(updated_ref_mean, U_hn).
        In this function log of the PDF is taken (so the exponentiation is left out and the product becomes a sum).

        X_trace np.array of measurements of trace object, rows are repetitions, columns are variables
        X_ref np.array of measurements of reference object, rows are repetitions, columns are variables
        covars_ref_inv, covars_trace_update_inv, np.arrays as calculated by _predict_covariances_trace_ref
        updated_ref_mean np.array with same dimensions as X, calculated by _predict_updated_ref_mean
        returns: ln_num1, natural log of numerator of the LR-formula in Bolck et al.
        """

        mean_X_trace = np.mean(X_trace, axis=0).reshape(1, -1)
        mean_X_reference = np.mean(X_ref, axis=0).reshape(1, -1)

        # calculate difference vectors (in matrix form)
        dif_trace = mean_X_trace - updated_ref_mean
        dif_ref = mean_X_reference - self.means_per_source

        # calculate matrix products and sums
        ln_num_terms = -0.5 * np.sum(np.matmul(dif_trace, covars_trace_update_inv) * dif_trace, axis=1) + -0.5 * np.sum(
            np.matmul(dif_ref, covars_ref_inv) * dif_ref, axis=1
        )

        # exponentiate, sum and take log again
        return logsumexp(ln_num_terms)

    def _predict_ln_den_term(self, X_ref_or_trace, covars_inv):
        """
        See Bolck et al formula in appendix. The formula consists of three sum_terms (and some other terms).
        A denominator sum term is calculated here.

        X_ref_or_trace np.array of measurements of reference or trace object, rows are repetitions, columns are features
        U_inv, np.array with respective covariance matrix as calculated by _predict_covariances_trace_ref
        returns: ln_den, natural log of a denominator term of the LR-formula in Bolck et al.
        """
        # calculate mean of reference or trace measurements and difference vectors (in matrix form)
        mean_X_ref_or_trace = np.mean(X_ref_or_trace, axis=0).reshape(1, -1)
        dif_ref = mean_X_ref_or_trace - self.means_per_source

        # calculate matrix products and sums
        ln_den_terms = -0.5 * np.sum(np.matmul(dif_ref, covars_inv) * dif_ref, axis=1)

        # exponentiate, sum and take log again
        return logsumexp(ln_den_terms)

    def _predict_log10_LR_from_formula_Bolck(
        self, covars_trace, covars_trace_update, ln_num, ln_den_left, ln_den_right
    ):
        """
        X_trace np.array of measurements of trace object, rows are repetitions, columns are variables
        covars_trace, covars_trace_update, np.arrays as calculated by _predict_covariances_trace_ref
        ln_num, ln_den_left, ln_den_right: terms in big fraction in Bolck et al, as calculated by _predict_ln_num
            and _predict_ln_den_term
        returns: log10_LR_score, 10log of LR according to the LR-formula in Bolck et al.
        """
        # calculate ln LR_score and change base to 10log
        ln_LR_score = (
            np.log(self.n_sources)
            - 0.5 * np.log(np.linalg.det(covars_trace_update))
            + 0.5 * np.log(np.linalg.det(covars_trace))
            + ln_num
            - ln_den_left
            - ln_den_right
        )

        return ln_LR_score / np.log(10)


def _split_pairs(pairs: np.ndarray, n_trace: int) -> tuple[np.ndarray, np.ndarray]:
    """
    This function splits the input array along the second dimension at position `n_trace`.

    :param pairs: a feature array of dimension: (pairs, instances, features)
    :param n_trace: the number of trace instances
    :return: a tuple of two arrays of trace features and reference features, both of dimension:
        (pairs, instances, features)
    """
    trace_features = pairs[:, :n_trace, :]
    ref_features = pairs[:, n_trace:, :]
    return trace_features, ref_features


class TwoLevelSystem(LRSystem):
    """
    The two level model is a sommon-source feature-based LR system architecture.

    During the training phase, the system calculates statistics on the unpaired instances. On application, it
    calculates LRs for same-source and different-source pairs. Each side of the pair may consist of multiple instances.

    See also: `TwoLevelModelNormalKDE`
    """

    def __init__(
        self,
        name: str,
        preprocessing_pipeline: Pipeline | None,
        pairing_function: PairingMethod,
        postprocessing_pipeline: Pipeline | None,
        n_trace_instances: int,
        n_ref_instances: int,
    ):
        """

        :param name: the name of the LR system
        :param preprocessing_pipeline: a preprocessing pipeline that is applied on unpaired instances
        :param pairing_function: a function to generate same-source and different-source pairs
        :param postprocessing_pipeline: a postprocessing pipeline that is applied *after* applying the two level model;
            it takes LLRs as input.
        """

        super().__init__(name)
        self.preprocessing_pipeline = preprocessing_pipeline or Pipeline([])
        self.pairing_function = pairing_function
        self.postprocessing_pipeline = postprocessing_pipeline or Pipeline([])
        self.model = TwoLevelModelNormalKDE()
        self.n_trace_instances = n_trace_instances
        self.n_ref_instances = n_ref_instances

    def fit(self, features: Any, labels: Any, meta: Any) -> "LRSystem":
        features = self.preprocessing_pipeline.fit_transform(features, labels)
        self.model.fit_on_unpaired_instances(features, labels)

        pair_features, pair_labels, pair_meta = self.pairing_function.pair(features, labels, meta)

        pair_llrs = self.model.transform(*_split_pairs(pair_features, 1))
        self.postprocessing_pipeline.fit(pair_llrs, pair_labels)

        return self

<<<<<<< HEAD
    def apply(self, features: Any, labels: Any, meta: Any) -> tuple[np.ndarray, np.ndarray, np.ndarray]:
=======
    def apply(
        self, features: Any, labels: Any, meta: Any
    ) -> tuple[np.ndarray, np.ndarray, np.ndarray]:
>>>>>>> 5b0f812b
        if labels is None:
            raise ValueError("pairing requires labels")

        features = self.preprocessing_pipeline.transform(features)

        pair_features, pair_labels, pair_meta = self.pairing_function.pair(features, labels, meta)

        pair_llrs = self.model.transform(*_split_pairs(pair_features, 1))
        pair_llrs = self.postprocessing_pipeline.transform(pair_llrs)

        return pair_llrs, pair_labels, pair_meta<|MERGE_RESOLUTION|>--- conflicted
+++ resolved
@@ -60,13 +60,9 @@
         Construct the necessary matrices/scores/etc based on test data (X) so that we can predict a score later on.
         Store any calculated parameters in `self`.
         """
-<<<<<<< HEAD
-        assert len(X.shape) == 2, f"fit(X, y) requires X to be 2-dimensional; found dimensions {X.shape}"
-=======
         assert len(X.shape) == 2, (
             f"fit(X, y) requires X to be 2-dimensional; found dimensions {X.shape}"
         )
->>>>>>> 5b0f812b
         self.n_sources = self._get_n_sources(y)
         self.n_features_train = X.shape[1]
         self.mean_within_covars = self._get_mean_covariance_within(X, y)
@@ -454,13 +450,7 @@
 
         return self
 
-<<<<<<< HEAD
     def apply(self, features: Any, labels: Any, meta: Any) -> tuple[np.ndarray, np.ndarray, np.ndarray]:
-=======
-    def apply(
-        self, features: Any, labels: Any, meta: Any
-    ) -> tuple[np.ndarray, np.ndarray, np.ndarray]:
->>>>>>> 5b0f812b
         if labels is None:
             raise ValueError("pairing requires labels")
 
