--- conflicted
+++ resolved
@@ -222,20 +222,12 @@
     lr_system: ${score_based_lr_system}
     data: ${data}
     output:
-<<<<<<< HEAD
       - csv
       # A shorthand notation is used here. This is equivalent to:
       # - method: csv
       #   columns:
       #   - cllr
       #   - cllr_min 
-=======
-      - method: csv
-        columns:
-        - cllr
-        - cllr_min
-        - cllr_cal
->>>>>>> 76381dc4
       - pav
       - ece
       - save_model